--- conflicted
+++ resolved
@@ -29,7 +29,8 @@
 const defaultFileIcon = 'blank';
 const defaultFolderIcon = 'folder';
 
-<<<<<<< HEAD
+async function getCollection(item) {
+    const collection = new Collection(`${prefixPresentationUrl}/collection/${item.id}`, item.label);
 const collectionSql = `
         SELECT parent.id as id, parent.parent_id, parent.label as label, 
         child.id as child_id, child.type as child_type, child.label as child_label, 
@@ -49,50 +50,16 @@
     const root = data[0];
     const label = includeContent ? root.label : 'Access denied';
     const collection = new Collection(`${prefixPresentationUrl}/collection/${root.id}`, label);
-=======
-async function getCollection(item) {
-    const collection = new Collection(`${prefixPresentationUrl}/collection/${item.id}`, item.label);
->>>>>>> 90602d74
 
     collection.setContext();
     addLogo(collection);
     addLicense(collection);
     addAttribution(collection);
-<<<<<<< HEAD
-=======
     addMetadata(collection, item);
->>>>>>> 90602d74
 
     if (item.parent_id)
         collection.setParent(`${prefixPresentationUrl}/collection/${item.parent_id}`);
 
-<<<<<<< HEAD
-    if (includeContent) {
-        addMetadata(collection, root);
-
-        await Promise.all(data.map(async child => {
-            if (child.child_type === 'folder') {
-                const childCollection = new Collection(`${prefixPresentationUrl}/collection/${child.child_id}`, child.child_label);
-                addFileTypeThumbnail(childCollection, null, null, 'folder');
-                collection.addCollection(childCollection);
-            }
-            else if (child.child_type) {
-                const manifest = new Manifest(`${prefixPresentationUrl}/${child.child_id}/manifest`, child.child_label);
-                const extension = child.child_label ? path.extname(child.child_label).substring(1).toLowerCase() : null;
-
-                if (child.child_type === 'image')
-                    await addThumbnail(manifest, {id: child.child_id});
-                else
-                    addFileTypeThumbnail(manifest, child.child_original_pronom, extension, 'file');
-
-                collection.addManifest(manifest);
-            }
-        }));
-    }
-    else {
-        await setAuthenticationServices(root, collection);
-    }
-=======
     const children = await getChildItems(item.id);
     await Promise.all(children.map(async child => {
         if (child.type === 'folder') {
@@ -103,21 +70,37 @@
         else {
             const manifest = new Manifest(`${prefixPresentationUrl}/${child.id}/manifest`, child.label);
             const extension = child.label ? path.extname(child.label).substring(1).toLowerCase() : null;
-
-            if (child.type === 'image')
-                await addThumbnail(manifest, child);
-            else
-                addFileTypeThumbnail(manifest, child.original.puid, extension, 'file');
-
-            collection.addManifest(manifest);
-        }
-    }));
->>>>>>> 90602d74
+    if (includeContent) {
+        addMetadata(collection, root);
+
+        await Promise.all(data.map(async child => {
+            if (child.child_type === 'folder') {
+                const childCollection = new Collection(`${prefixPresentationUrl}/collection/${child.child_id}`, child.child_label);
+                addFileTypeThumbnail(childCollection, null, null, 'folder');
+                collection.addCollection(childCollection);
+            }
+            else if (child.child_type) {
+                const manifest = new Manifest(`${prefixPresentationUrl}/${child.child_id}/manifest`, child.child_label);
+                const extension = child.child_label ? path.extname(child.child_label).substring(1).toLowerCase() : null;
+
+                if (child.type === 'image')
+                    await addThumbnail(manifest, child);
+                else
+                    addFileTypeThumbnail(manifest, child.original.puid, extension, 'file');
+
+                collection.addManifest(manifest);
+            }
+        }));
+    }
+    else {
+        await setAuthenticationServices(root, collection);
+    }
 
     return collection;
 }
 
-<<<<<<< HEAD
+async function getManifest(item) {
+    const manifest = new Manifest(`${prefixPresentationUrl}/${item.id}/manifest`, item.label);
 async function getManifest(id, includeContent = true) {
     const data = await db.query(manifestSql, [id]);
     if (data.length === 0)
@@ -126,77 +109,45 @@
     const root = data[0];
     const label = includeContent ? root.label : 'Access denied';
     const manifest = new Manifest(`${prefixPresentationUrl}/${root.id}/manifest`, label);
-=======
-async function getManifest(item) {
-    const manifest = new Manifest(`${prefixPresentationUrl}/${item.id}/manifest`, item.label);
->>>>>>> 90602d74
 
     manifest.setContext();
     addLogo(manifest);
     addLicense(manifest);
     addAttribution(manifest);
-<<<<<<< HEAD
-=======
     addMetadata(manifest, item);
->>>>>>> 90602d74
 
     if (item.parent_id)
         manifest.setParent(`${prefixPresentationUrl}/collection/${item.parent_id}`);
 
-<<<<<<< HEAD
     if (includeContent) {
         addMetadata(manifest, root);
 
-        if (root.type !== 'image') {
-            const extension = root.original_resolver
-                ? path.extname(root.original_resolver).substring(1) : null;
-            addFileTypeThumbnail(manifest, root.original_pronom, extension, 'file');
+        if (item.type !== 'image') {
+            const extension = item.original.uri
+                ? path.extname(item.original.uri).substring(1) : null;
+            addFileTypeThumbnail(manifest, item.original.puid, extension, 'file');
         }
 
-        switch (root.type) {
+        switch (item.type) {
             case 'image':
-                await addImage(manifest, root);
-                await addThumbnail(manifest, root);
+                await addImage(manifest, item);
+                await addThumbnail(manifest, item);
                 break;
             case 'audio':
-                await addAudio(manifest, root);
+                await addAudio(manifest, item);
                 break;
             case 'video':
-                await addVideo(manifest, root);
+                await addVideo(manifest, item);
                 break;
             case 'pdf':
-                await addPdf(manifest, root);
+                await addPdf(manifest, item);
                 break;
             default:
-                await addOther(manifest, root);
+                await addOther(manifest, item);
         }
     }
     else {
         await setAuthenticationServices(root, manifest);
-=======
-    if (item.type !== 'image') {
-        const extension = item.original.uri
-            ? path.extname(item.original.uri).substring(1) : null;
-        addFileTypeThumbnail(manifest, item.original.puid, extension, 'file');
-    }
-
-    switch (item.type) {
-        case 'image':
-            await addImage(manifest, item);
-            await addThumbnail(manifest, item);
-            break;
-        case 'audio':
-            await addAudio(manifest, item);
-            break;
-        case 'video':
-            await addVideo(manifest, item);
-            break;
-        case 'pdf':
-            await addPdf(manifest, item);
-            break;
-        default:
-            await addOther(manifest, item);
->>>>>>> 90602d74
     }
 
     return manifest;
